"""Methods for evaluating different types of tasks and subpopulations on a standard set of metrics.

Most metrics will be directly based on sklearn implementation, and a standard set will be defined for
binary metrics initially. (TODO: add multiclass, multilabel, regression, ... evaluation).

See
    https://scikit-learn.org/stable/api/sklearn.metrics.html
    https://scikit-learn.org/stable/modules/model_evaluation.html#classification-metrics

Additionally, functionality for evaluating metrics on a per-sample vs per-subject basis is provided to
ensure balanced representation of all subjects in the dataset.

TODO fairness functionality and filtering populations based on complex user-defined criteria.
"""

import numpy as np
import polars as pl
import pyarrow as pa
from numpy.typing import ArrayLike
from sklearn.calibration import calibration_curve
from sklearn.metrics import accuracy_score, f1_score, precision_recall_curve, roc_auc_score, roc_curve

SUBJECT_ID = "subject_id"

BOOLEAN_VALUE_COLUMN = "boolean_value"
PREDICTED_BOOLEAN_VALUE_COLUMN = "predicted_boolean_value"
PREDICTED_BOOLEAN_PROBABILITY_COLUMN = "predicted_boolean_probability"

# TODO: input processing for different types of tasks
#   detect which set of metrics to obtain based on the task and the contents of the model prediction dataframe


def evaluate_binary_classification(
    predictions: pl.DataFrame, samples_per_subject=4, resampling_seed=0
) -> dict[str, dict[str, float | list[ArrayLike]]]:
    """Evaluates a set of model predictions for binary classification tasks.

    Args:
        predictions: a DataFrame following the MEDS label schema and additional columns for
        "predicted_value" and "predicted_probability".
        samples_per_subject: the number of samples to take for each unique subject_id in the dataframe for
        per-subject metrics.
        resampling_seed: random seed for resampling the dataframe.
        # TODO consider adding a parameter for the metric set to evaluate

    Returns:
        A dictionary mapping the metric names to their values.
        The visual (curve-based) metrics will return the raw values needed to create the plot.

    Raises:
        ValueError: if the predictions dataframe does not contain the necessary columns.
    """
    # Verify the dataframe schema to contain required fields for the binary classification metrics
    _check_binary_classification_schema(predictions)

    true_values = predictions[BOOLEAN_VALUE_COLUMN]
    predicted_values = predictions[PREDICTED_BOOLEAN_VALUE_COLUMN]
    predicted_probabilities = predictions[PREDICTED_BOOLEAN_PROBABILITY_COLUMN]

    resampled_predictions = _resample(
        predictions, sampling_column=SUBJECT_ID, n_samples=samples_per_subject, random_seed=resampling_seed
    )
    true_values_resampled = resampled_predictions[BOOLEAN_VALUE_COLUMN]
    predicted_values_resampled = resampled_predictions[PREDICTED_BOOLEAN_VALUE_COLUMN]
    predicted_probabilities_resampled = resampled_predictions[PREDICTED_BOOLEAN_PROBABILITY_COLUMN]

    results = {
        "samples_equally_weighted": _get_binary_classification_metrics(
            true_values, predicted_values, predicted_probabilities
        ),
        "subjects_equally_weighted": _get_binary_classification_metrics(
            true_values_resampled, predicted_values_resampled, predicted_probabilities_resampled
        ),
    }

    # TODO write to output file
    return results


def _resample(
    predictions: pl.DataFrame, sampling_column=SUBJECT_ID, n_samples=1, random_seed=0
) -> pl.DataFrame:
    """Samples (with replacement) the dataframe to represent each unique value in the sampling column equally.

    Args:
        predictions: a dataframe following the MEDS label schema
        sampling_column: the dataframe column according to which to resample
        n_samples: the number of samples to take for each unique value in the sample_by column

    Returns:
        A resampled dataframe with n_samples for each unique value in the sample_by column.

    Raises:
        ValueError: if the sampling column is not present in the predictions dataframe

    Examples:
    >>> _resample(pl.DataFrame({"a": [1, 2, 3, 4, 5, 6]}))
    Traceback (most recent call last):
    ...
    ValueError: The model prediction dataframe does not contain the "subject_id" column.
    >>> _resample(pl.DataFrame({"subject_id": [1, 2, 2, 3, 3, 3]}))
    shape: (3, 1)
    ┌────────────┐
    │ subject_id │
    │ ---        │
    │ i64        │
    ╞════════════╡
    │ 1          │
    │ 2          │
    │ 3          │
    └────────────┘
    >>> _resample(pl.DataFrame({"subject_id": [1, 2, 2, 3, 3, 3]}), n_samples=2)
    shape: (6, 1)
    ┌────────────┐
    │ subject_id │
    │ ---        │
    │ i64        │
    ╞════════════╡
    │ 1          │
    │ 1          │
    │ 2          │
    │ 2          │
    │ 3          │
    │ 3          │
    └────────────┘
    >>> _resample(pl.DataFrame({"subject_id": [1, 3, 4, 2, 2, 3, 3, 3, 1]}), n_samples=1)
    shape: (4, 1)
    ┌────────────┐
    │ subject_id │
    │ ---        │
    │ i64        │
    ╞════════════╡
    │ 1          │
    │ 2          │
    │ 3          │
    │ 4          │
    └────────────┘
    """
<<<<<<< HEAD
=======

    # TODO resampling empty dataframe should throw an error

>>>>>>> d54ae4d0
    if sampling_column not in predictions.columns:
        raise ValueError(f'The model prediction dataframe does not contain the "{sampling_column}" column.')

    predictions_sorted = predictions.sort(sampling_column)
    sampling_column = predictions_sorted[sampling_column].to_numpy()

    # Split the indices of the dataframe by the unique values in the sampling column
    np.random.seed(random_seed)
    splits = np.split(np.arange(len(sampling_column)), np.unique(sampling_column, return_index=True)[1][1:])
    resampled_ids = np.concatenate(
        [np.random.choice(split, n_samples, replace=True) for split in splits]
    ).tolist()

    return predictions_sorted[resampled_ids]


def _check_binary_classification_schema(predictions: pl.DataFrame) -> None:
    """Checks if the predictions dataframe contains the necessary columns for binary classification metrics.

    Args:
        predictions: a DataFrame following the MEDS label schema and additional columns for
        "predicted_boolean_value" and "predicted_boolean_probability".

    Raises:
        ValueError: if the predictions dataframe does not contain the necessary columns.
    """
    # TODO import and extend MEDS label schema
    BINARY_CLASSIFICATION_SCHEMA = pa.schema(
        [
            (SUBJECT_ID, pa.int64()),
            ("prediction_time", pa.timestamp("us")),
            (BOOLEAN_VALUE_COLUMN, pa.bool_()),
            (PREDICTED_BOOLEAN_VALUE_COLUMN, pa.bool_()),
            (PREDICTED_BOOLEAN_PROBABILITY_COLUMN, pa.float64()),
        ]
    )

    if not predictions.to_arrow().schema.equals(BINARY_CLASSIFICATION_SCHEMA):
        raise ValueError(
            "The prediction dataframe does not follow the MEDS binary classification schema.\n"
            f"Expected schema:\n{str(BINARY_CLASSIFICATION_SCHEMA)}\n"
            f"Received:\n{str(predictions.to_arrow().schema)}"
        )


def _get_binary_classification_metrics(
    true_values: ArrayLike,
    predicted_values: ArrayLike,
    predicted_probabilities: ArrayLike,
) -> dict[str, float | list[ArrayLike]]:
    """Calculates a set of binary classification metrics based on the true and predicted values.

    Args:
        true_values: the true binary values
        predicted_values: the predicted binary values
        predicted_probabilities: the predicted probabilities
        TODO consider the list of metrics

    Returns:
        A dictionary mapping the metric names to their values.
        The visual (curve-based) metrics will return the raw values needed to create the plot.
    """

    results = {
        "binary_accuracy": accuracy_score(true_values, predicted_values),
        "f1_score": f1_score(true_values, predicted_values),
        "roc_auc_score": roc_auc_score(true_values, predicted_probabilities),
    }

    r = roc_curve(true_values, predicted_probabilities)
    results["roc_curve"] = r[0].tolist(), r[1].tolist()

    p = precision_recall_curve(true_values, predicted_probabilities)
    results["precision_recall_curve"] = p[0].tolist(), p[1].tolist()

    c = calibration_curve(true_values, predicted_probabilities, n_bins=10)
    results["calibration_curve"] = c[0].tolist(), c[1].tolist()
    results["calibration_error"] = np.abs(c[0] - c[1]).mean().item()

    return results<|MERGE_RESOLUTION|>--- conflicted
+++ resolved
@@ -136,12 +136,9 @@
     │ 4          │
     └────────────┘
     """
-<<<<<<< HEAD
-=======
 
     # TODO resampling empty dataframe should throw an error
 
->>>>>>> d54ae4d0
     if sampling_column not in predictions.columns:
         raise ValueError(f'The model prediction dataframe does not contain the "{sampling_column}" column.')
 
